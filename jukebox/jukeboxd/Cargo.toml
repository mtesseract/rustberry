--- conflicted
+++ resolved
@@ -26,8 +26,5 @@
 slog-term = "2.4.1"
 slog-async = "2.3.0"
 slog-scope = "4.1.2"
-<<<<<<< HEAD
 rust-embed = "5.1.0"
-=======
-gpio-cdev = "0.2"
->>>>>>> 5c3c239f
+gpio-cdev = "0.2"